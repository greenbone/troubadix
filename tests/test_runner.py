# Copyright (C) 2022 Greenbone Networks GmbH
#
# SPDX-License-Identifier: GPL-3.0-or-later
#
# This program is free software: you can redistribute it and/or modify
# it under the terms of the GNU General Public License as published by
# the Free Software Foundation, either version 3 of the License, or
# (at your option) any later version.
#
# This program is distributed in the hope that it will be useful,
# but WITHOUT ANY WARRANTY; without even the implied warranty of
# MERCHANTABILITY or FITNESS FOR A PARTICULAR PURPOSE.  See the
# GNU General Public License for more details.
#
# You should have received a copy of the GNU General Public License
# along with this program.  If not, see <http://www.gnu.org/licenses/>.

import io
import unittest

from contextlib import redirect_stdout
from pathlib import Path

from pontos.terminal import _set_terminal
from pontos.terminal.terminal import Terminal
from troubadix.helper import CURRENT_ENCODING
from troubadix.helper.helper import get_path_from_root

from troubadix.plugin import LinterError, LinterResult
from troubadix.plugins import _PLUGINS
from troubadix.runner import Runner, TroubadixException

_here = Path(__file__).parent


class TestRunner(unittest.TestCase):
    def setUp(self):
        # store old arguments
        self._term = Terminal()
        self.root = _here / "plugins" / "test_files" / "nasl"
        _set_terminal(self._term)

    def test_runner_with_all_plugins(self):
        runner = Runner(
            n_jobs=1,
            term=self._term,
            root=self.root,
        )

        plugins = _PLUGINS

        for plugin in runner.plugins:
            self.assertIn(plugin, plugins)

    def test_runner_with_excluded_plugins(self):
        excluded_plugins = [
            "CheckBadwords",
            "CheckCopyRightYearPlugin",
        ]
        included_plugins = [
            plugin.__name__
            for plugin in _PLUGINS
            if plugin.__name__ not in excluded_plugins
        ]
        runner = Runner(
            n_jobs=1,
            term=self._term,
            excluded_plugins=excluded_plugins,
            root=self.root,
        )

        for plugin in runner.plugins:
            self.assertIn(plugin.__name__, included_plugins)

    def test_runner_with_included_plugins(self):
        included_plugins = [
            "CheckBadwords",
            "CheckCopyRightYearPlugin",
        ]
        runner = Runner(
            n_jobs=1,
            term=self._term,
            included_plugins=included_plugins,
            root=self.root,
        )

        for plugin in runner.plugins:
            self.assertIn(plugin.__name__, included_plugins)

    def test_runner_run_ok(self):
        nasl_file = (
            _here
            / "plugins"
            / "test_files"
            / "nasl"
            / "21.04"
            / "runner"
            / "test_valid_oid.nasl"
        )
        content = nasl_file.read_text(encoding=CURRENT_ENCODING)

        # Check sys exit 1
        included_plugins = [
            "CheckMissingDescExit",
        ]
        runner = Runner(
            n_jobs=1,
            included_plugins=included_plugins,
            term=self._term,
            root=self.root,
        )
        with redirect_stdout(io.StringIO()) as _:
            sys_exit = runner.run([nasl_file])

        self.assertFalse(sys_exit)

        # Test update_date
        runner = Runner(
            n_jobs=1,
            term=self._term,
            update_date=True,
            root=self.root,
        )

        results = runner.check_file(nasl_file)

        new_content = nasl_file.read_text(encoding=CURRENT_ENCODING)
        self.assertNotEqual(content, new_content)

        self.assertEqual(len(results.generic_results), 0)
        self.assertEqual(len(results.plugin_results), 1)
        self.assertEqual(
            len(results.plugin_results["update_modification_date"]), 1
        )
        self.assertIsInstance(
            results.plugin_results["update_modification_date"][0],
            LinterResult,
        )

        # revert changes for the next time
        nasl_file.write_text(content, encoding=CURRENT_ENCODING)

    def test_runner_run_error(self):
        nasl_file = (
            _here
            / "plugins"
            / "test_files"
            / "nasl"
            / "21.04"
            / "runner"
            / "fail.nasl"
        )
        content = nasl_file.read_text(encoding=CURRENT_ENCODING)

        # Check sys exit 1
        included_plugins = [
            "CheckCVSSFormat",
        ]
        runner = Runner(
            n_jobs=1,
            included_plugins=included_plugins,
            term=self._term,
            root=self.root,
        )

        with redirect_stdout(io.StringIO()) as _:
            sys_exit = runner.run([nasl_file])

        self.assertTrue(sys_exit)

        # Test update_date
        runner = Runner(
            n_jobs=1,
            term=self._term,
            update_date=True,
            root=self.root,
        )

        results = runner.check_file(nasl_file)

        new_content = nasl_file.read_text(encoding=CURRENT_ENCODING)
        self.assertEqual(content, new_content)

        self.assertEqual(len(results.generic_results), 0)
        self.assertEqual(len(results.plugin_results), 1)
        self.assertEqual(
            len(results.plugin_results["update_modification_date"]), 1
        )

        error = results.plugin_results["update_modification_date"][0]
        self.assertIsInstance(error, LinterError)
        self.assertIn(
            "VT does not contain a modification day script tag.",
            error.message,
        )

    def test_runner_run_fail_with_verbose_level_2(self):
        nasl_file = (
            _here
            / "plugins"
            / "test_files"
            / "nasl"
            / "21.04"
            / "runner"
            / "fail.nasl"
        )
        content = nasl_file.read_text(encoding=CURRENT_ENCODING)

        runner = Runner(
            n_jobs=1,
            term=self._term,
            update_date=True,
            verbose=2,
            root=self.root,
        )

        with redirect_stdout(io.StringIO()) as f:
            runner.run([nasl_file])

            new_content = nasl_file.read_text(encoding=CURRENT_ENCODING)
            self.assertEqual(content, new_content)

        output = f.getvalue()
        self.assertIn(
            f"Checking {get_path_from_root(nasl_file, self.root)}",
            output,
        )
        self.assertIn("Results for plugin update_modification_date", output)
        # CI terminal formats for 80 chars per line
        self.assertIn(
            "VT does not contain a modification day script tag.",
            output,
        )

    def test_runner_run_changed_with_verbose_level_1(self):
        nasl_file = (
            _here
            / "plugins"
            / "test_files"
            / "nasl"
            / "21.04"
            / "runner"
            / "test.nasl"
        )
        content = nasl_file.read_text(encoding=CURRENT_ENCODING)

        runner = Runner(
            verbose=1,
            n_jobs=1,
            term=self._term,
            update_date=True,
            root=self.root,
        )

        with redirect_stdout(io.StringIO()) as f:
            runner.run([nasl_file])

            new_content = nasl_file.read_text(encoding=CURRENT_ENCODING)
            self.assertNotEqual(content, new_content)

        output = f.getvalue()
        self.assertIn(
            "Checking " f"{get_path_from_root(nasl_file, self.root)}",
            output,
        )
        self.assertIn("Results for plugin update_modification_date", output)
        self.assertIn(
            "Replaced modification_date 2021-03-24 10:08:26 +0000"
            " (Wed, 24 Mar 2021",
            output,
        )

        # revert changes for the next time
        nasl_file.write_text(content, encoding=CURRENT_ENCODING)

    def test_runner_run_ok_with_verbose_level_3(self):
        included_plugins = [
            "CheckMissingDescExit",
        ]
        nasl_file = (
            _here
            / "plugins"
            / "test_files"
            / "nasl"
            / "21.04"
            / "runner"
            / "test.nasl"
        )
        content = nasl_file.read_text(encoding=CURRENT_ENCODING)

        runner = Runner(
            n_jobs=1,
            term=self._term,
            included_plugins=included_plugins,
            verbose=3,
            root=self.root,
        )

        with redirect_stdout(io.StringIO()) as f:
            runner.run([nasl_file])

            new_content = nasl_file.read_text(encoding=CURRENT_ENCODING)
            self.assertEqual(content, new_content)

        output = f.getvalue()
        self.assertIn(
            f"Checking {get_path_from_root(nasl_file, self.root)}", output
        )
        self.assertIn("No results for plugin check_missing_desc_exit", output)

    def test_runner_run_ok_with_verbose_level_2(self):
        included_plugins = [
            "CheckMissingDescExit",
        ]
        nasl_file = (
            _here
            / "plugins"
            / "test_files"
            / "nasl"
            / "21.04"
            / "runner"
            / "test.nasl"
        )
        content = nasl_file.read_text(encoding=CURRENT_ENCODING)

        runner = Runner(
            n_jobs=1,
            term=self._term,
            included_plugins=included_plugins,
            verbose=2,
            root=self.root,
        )

        with redirect_stdout(io.StringIO()) as f:
            runner.run([nasl_file])

            new_content = nasl_file.read_text(encoding=CURRENT_ENCODING)
            self.assertEqual(content, new_content)

        output = f.getvalue()
        self.assertIn(
            "Checking " f"{get_path_from_root(nasl_file, self.root)}",
            output,
        )
        self.assertNotIn(
            "No results for plugin check_missing_desc_exit", output
        )

    def test_runner_run_ok_with_verbose_level_1(self):
        included_plugins = [
            "CheckMissingDescExit",
        ]
        nasl_file = (
            _here
            / "plugins"
            / "test_files"
            / "nasl"
            / "21.04"
            / "runner"
            / "test.nasl"
        )
        content = nasl_file.read_text(encoding=CURRENT_ENCODING)

        runner = Runner(
            verbose=1,
            n_jobs=1,
            term=self._term,
            included_plugins=included_plugins,
            root=self.root,
        )

        with redirect_stdout(io.StringIO()) as f:
            runner.run([nasl_file])

            new_content = nasl_file.read_text(encoding=CURRENT_ENCODING)
            self.assertEqual(content, new_content)

        output = f.getvalue()
        self.assertNotIn(
            "No results for plugin check_missing_desc_exit", output
        )
        self.assertNotIn("Results for plugin check_missing_desc_exit", output)

        # revert changes for the next time
        nasl_file.write_text(content, encoding=CURRENT_ENCODING)

    def test_no_plugins(self):
        runner = Runner(
            n_jobs=1,
            term=self._term,
            included_plugins=["foo"],
            root=self.root,
        )

        nasl_file = _here / "plugins" / "test.nasl"

        with self.assertRaises(TroubadixException):
            runner.run([nasl_file])

    def test_runner_log_file(self):
        included_plugins = [
            "CheckMissingDescExit",
        ]
        nasl_file = (
            _here
            / "plugins"
            / "test_files"
            / "nasl"
            / "21.04"
            / "runner"
            / "test.nasl"
        )
        gen_log_file = _here / "gen_log.txt"

        runner = Runner(
            verbose=3,
            n_jobs=1,
            term=self._term,
            included_plugins=included_plugins,
            log_file=gen_log_file,
            root=self.root,
        )
        with redirect_stdout(io.StringIO()):
            runner.run([nasl_file])

        compare_content = (
            "\tPre-Run Plugins: check_duplicate_oid\n"
            "\tIncluded Plugins: CheckMissingDescExit\n\t"
            "Running plugins: check_missing_desc_exit\n\n\n"
            "Run plugin check_duplicate_oid\n"
            "\tResults for plugin check_duplicate_oid\n"
<<<<<<< HEAD
            f"\t\t{get_path_from_root(nasl_file)}: Invalid OID "
            "1.2.3.4.5.6.78909.1.7.654321 found.\n"
            "\t\tNo missing solutions found.\n\n\n"
            f"Checking {get_path_from_root(nasl_file)} (0/1)\n\t\t"
=======
            f"\t\t{get_path_from_root(nasl_file, self.root)}: Invalid OID "
            "1.2.3.4.5.6.78909.1.7.654321 found.\n\n\n"
            f"Checking {get_path_from_root(nasl_file, self.root)} (0/1)\n\t\t"
>>>>>>> 09137957
            "No results for plugin"
            " check_missing_desc_exit\n\tTime elapsed: 0:00:00.013967"
        )
        gen_content = gen_log_file.read_text(encoding="utf-8")
        gen_log_file.unlink()

        # Remove Time elapsed line
        self.assertEqual(
            compare_content.splitlines()[:-1],
            gen_content.splitlines()[:-1],
        )

    def test_runner_log_file_fail(self):
        included_plugins = [
            "CheckMissingDescExit",
        ]
        nasl_file = (
            _here
            / "plugins"
            / "test_files"
            / "nasl"
            / "21.04"
            / "runner"
            / "test.nasl"
        )
        gen_log_file = _here / "gen_log.txt"

        runner = Runner(
            verbose=2,
            n_jobs=1,
            term=self._term,
            included_plugins=included_plugins,
            log_file=gen_log_file,
            root=self.root,
        )
        with redirect_stdout(io.StringIO()):
            runner.run([nasl_file])

        compare_content = (
            "\tIncluded Plugins: CheckMissingDescExit\n\t"
            "Running plugins: check_missing_desc_exit\n\n\nChecking"
            "Run plugin check_duplicate_oid"
            f"\t\t{get_path_from_root(nasl_file, self.root)}: "
            "Invalid OID 1.2.3.4.5.6.78909.1.7.654321 found."
            f" {get_path_from_root(nasl_file, self.root)} (0/1)\n"
            "\tNo results for plugin"
            " check_missing_desc_exit\n\tTime elapsed: 0:00:00.013967"
        )
        gen_content = gen_log_file.read_text(encoding="utf-8")
        gen_log_file.unlink()
        # Remove Time elapsed line
        self.assertNotEqual(
            compare_content.splitlines()[:-1],
            gen_content.splitlines()[:-1],
        )<|MERGE_RESOLUTION|>--- conflicted
+++ resolved
@@ -429,16 +429,13 @@
             "Running plugins: check_missing_desc_exit\n\n\n"
             "Run plugin check_duplicate_oid\n"
             "\tResults for plugin check_duplicate_oid\n"
-<<<<<<< HEAD
             f"\t\t{get_path_from_root(nasl_file)}: Invalid OID "
             "1.2.3.4.5.6.78909.1.7.654321 found.\n"
             "\t\tNo missing solutions found.\n\n\n"
             f"Checking {get_path_from_root(nasl_file)} (0/1)\n\t\t"
-=======
             f"\t\t{get_path_from_root(nasl_file, self.root)}: Invalid OID "
             "1.2.3.4.5.6.78909.1.7.654321 found.\n\n\n"
             f"Checking {get_path_from_root(nasl_file, self.root)} (0/1)\n\t\t"
->>>>>>> 09137957
             "No results for plugin"
             " check_missing_desc_exit\n\tTime elapsed: 0:00:00.013967"
         )
