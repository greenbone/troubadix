# Copyright (C) 2021-2022 Greenbone Networks GmbH
#
# SPDX-License-Identifier: GPL-3.0-or-later
#
# This program is free software: you can redistribute it and/or modify
# it under the terms of the GNU General Public License as published by
# the Free Software Foundation, either version 3 of the License, or
# (at your option) any later version.
#
# This program is distributed in the hope that it will be useful,
# but WITHOUT ANY WARRANTY; without even the implied warranty of
# MERCHANTABILITY or FITNESS FOR A PARTICULAR PURPOSE.  See the
# GNU General Public License for more details.
#
# You should have received a copy of the GNU General Public License
# along with this program.  If not, see <http://www.gnu.org/licenses/>.

from typing import Iterable, List

from naslinter.plugin import Plugin

from .badwords import CheckBadwords
from .copyright_year import CheckCopyrightYear
from .creation_date import CheckCreationDate
from .cve_format import CheckCVEFormat
from .cvss_format import CheckCVSSFormat
from .double_end_points import CheckDoubleEndPoints
from .duplicated_script_tags import CheckDuplicatedScriptTags
from .newlines import CheckNewlines
from .missing_tag_solution import CheckMissingTagSolution
from .script_category import CheckScriptCategory
from .script_copyright import CheckScriptCopyright
from .update_modification_date import UpdateModificationDate
from .using_display import CheckUsingDisplay
from .valid_oid import CheckValidOID
from .valid_script_tag_names import CheckValidScriptTagNames
from .vt_placement import CheckVTPlacement
<<<<<<< HEAD
from .overlong_script_tags import CheckOverlongScriptTags
from .solution_type import CheckSolutionType
=======
from .todo_tbd import CheckTodoTbd
>>>>>>> 87f642a0

_PLUGINS = [
    CheckBadwords,
    CheckCopyrightYear,
    CheckCreationDate,
    CheckCVEFormat,
    CheckCVSSFormat,
    CheckDoubleEndPoints,
    CheckDuplicatedScriptTags,
    CheckNewlines,
    CheckMissingTagSolution,
    CheckScriptCategory,
    CheckScriptCopyright,
    CheckUsingDisplay,
    CheckValidOID,
    CheckValidScriptTagNames,
    CheckVTPlacement,
    UpdateModificationDate,
<<<<<<< HEAD
    CheckOverlongScriptTags,
    CheckSolutionType,
=======
    CheckTodoTbd,
>>>>>>> 87f642a0
]


class Plugins:
    def __init__(
        self,
        excluded_plugins: List[str] = None,
        included_plugins: List[str] = None,
    ) -> None:
        self.plugins = _PLUGINS
        if excluded_plugins:
            self.plugins = [
                plugin
                for plugin in _PLUGINS
                if plugin.__name__ not in excluded_plugins
            ]
        if included_plugins:
            self.plugins = [
                plugin
                for plugin in _PLUGINS
                if plugin.__name__ in included_plugins
            ]

    def __iter__(self) -> Iterable[Plugin]:
        return iter(self.plugins)<|MERGE_RESOLUTION|>--- conflicted
+++ resolved
@@ -35,12 +35,9 @@
 from .valid_oid import CheckValidOID
 from .valid_script_tag_names import CheckValidScriptTagNames
 from .vt_placement import CheckVTPlacement
-<<<<<<< HEAD
 from .overlong_script_tags import CheckOverlongScriptTags
 from .solution_type import CheckSolutionType
-=======
 from .todo_tbd import CheckTodoTbd
->>>>>>> 87f642a0
 
 _PLUGINS = [
     CheckBadwords,
@@ -59,12 +56,9 @@
     CheckValidScriptTagNames,
     CheckVTPlacement,
     UpdateModificationDate,
-<<<<<<< HEAD
     CheckOverlongScriptTags,
     CheckSolutionType,
-=======
     CheckTodoTbd,
->>>>>>> 87f642a0
 ]
 
 
