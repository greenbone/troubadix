# Copyright (C) 2021 Greenbone Networks GmbH
#
# SPDX-License-Identifier: GPL-3.0-or-later
#
# This program is free software: you can redistribute it and/or modify
# it under the terms of the GNU General Public License as published by
# the Free Software Foundation, either version 3 of the License, or
# (at your option) any later version.
#
# This program is distributed in the hope that it will be useful,
# but WITHOUT ANY WARRANTY; without even the implied warranty of
# MERCHANTABILITY or FITNESS FOR A PARTICULAR PURPOSE.  See the
# GNU General Public License for more details.
#
# You should have received a copy of the GNU General Public License
# along with this program.  If not, see <http://www.gnu.org/licenses/>.

from pathlib import Path
from typing import Iterable

from pontos.terminal.terminal import Terminal

from naslinter.plugin import LineContentPlugin, LinterResult
from naslinter.plugins import Plugins

CURRENT_ENCODING = "latin1"


class Runner:
    def __init__(self, terminal: Terminal = None) -> None:
        self._term = terminal or Terminal()

    def _report_results(self, results: Iterable[LinterResult]):
        for result in results:
            self._report_error(result.message)

    def _report_warning(self, message: str):
        self._term.warning(message)

    def _report_error(self, message: str):
        self._term.error(message)

    def _report_info(self, message: str):
        self._term.info(message)

    def run(self, files: Iterable[Path]):
        plugins = Plugins()
        for file_path in files:
            file_name = str(file_path.absolute())
            self._report_info(f"Checking {file_name}")

            with self._term.indent():
                if not file_path.exists():
                    self._report_warning("File does not exist.")
                    continue
                # some scripts are not executed on include (.inc) files
                if file_path.suffix != ".nasl" or file_path.suffix != ".inc":
                    self._report_warning("Not a NASL file.")
                    continue

                file_content = file_path.read_text(encoding=CURRENT_ENCODING)

                for plugin in plugins:
                    self._report_info(f"Running plugin {plugin.name}")
                    with self._term.indent():
<<<<<<< HEAD
                        if isinstance(plugin, LineContentPlugin):
                            lines = file_content.split("\n")
                            results = plugin.run(file_name, lines)
=======
                        if issubclass(plugin, LineContentPlugin):
                            with file_path.open(
                                "rt", encoding=CURRENT_ENCODING
                            ) as f:
                                results = plugin.run(file_name, f)
                                self._report_results(results)
>>>>>>> e2988e90
                        else:
                            results = plugin.run(file_name, file_content)
                            self._report_results(results)<|MERGE_RESOLUTION|>--- conflicted
+++ resolved
@@ -63,18 +63,9 @@
                 for plugin in plugins:
                     self._report_info(f"Running plugin {plugin.name}")
                     with self._term.indent():
-<<<<<<< HEAD
                         if isinstance(plugin, LineContentPlugin):
                             lines = file_content.split("\n")
                             results = plugin.run(file_name, lines)
-=======
-                        if issubclass(plugin, LineContentPlugin):
-                            with file_path.open(
-                                "rt", encoding=CURRENT_ENCODING
-                            ) as f:
-                                results = plugin.run(file_name, f)
-                                self._report_results(results)
->>>>>>> e2988e90
                         else:
                             results = plugin.run(file_name, file_content)
                             self._report_results(results)